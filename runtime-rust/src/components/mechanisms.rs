use whitenoise_validator::errors::*;

use crate::NodeArguments;
use whitenoise_validator::base::{ReleaseNode, Value, Jagged, Array};
use whitenoise_validator::utilities::{
    take_argument, array::broadcast_ndarray,
    privacy::{get_epsilon, get_delta, spread_privacy_usage}};
use crate::components::Evaluable;
use crate::utilities;
use whitenoise_validator::{proto, Float, Integer};
use ndarray::{Axis, arr1};
use crate::utilities::mechanisms::exponential_mechanism;

impl Evaluable for proto::LaplaceMechanism {
    fn evaluate(
        &self,
        privacy_definition: &Option<proto::PrivacyDefinition>,
        mut arguments: NodeArguments
    ) -> Result<ReleaseNode> {

        let enforce_constant_time = privacy_definition.as_ref()
            .map(|v| v.protect_elapsed_time).unwrap_or(false);

        let data = take_argument(&mut arguments, "data")?.array()?;
        let num_columns = data.num_columns()?;
        let mut data = match data {
            Array::Float(data) => data,
            Array::Int(data) => data.mapv(|v| v as Float),
            _ => return Err("data must be numeric".into())
        };

        let sensitivity = take_argument(&mut arguments, "sensitivity")?.array()?.float()?;

        let usages = spread_privacy_usage(&self.privacy_usage, num_columns)?;
        let epsilon = usages.iter().map(get_epsilon).collect::<Result<Vec<f64>>>()?;

        data.gencolumns_mut().into_iter()
            .zip(sensitivity.gencolumns().into_iter().zip(epsilon.into_iter()))
            .try_for_each(|(mut data_column, (sensitivity, epsilon))|
                data_column.iter_mut().zip(sensitivity.iter())
                    .try_for_each(|(v, sens)| {
                        *v += utilities::mechanisms::laplace_mechanism(
                            epsilon, *sens as f64, enforce_constant_time)? as Float;
                        Ok::<_, Error>(())
                    }))?;

        Ok(ReleaseNode {
            value: data.into(),
            privacy_usages: Some(usages),
            public: true,
        })
    }
}

impl Evaluable for proto::GaussianMechanism {
    fn evaluate(
        &self,
        privacy_definition: &Option<proto::PrivacyDefinition>,
        mut arguments: NodeArguments
    ) -> Result<ReleaseNode> {

        let enforce_constant_time = privacy_definition.as_ref()
            .map(|v| v.protect_elapsed_time).unwrap_or(false);

        let data = take_argument(&mut arguments, "data")?.array()?;
        let num_columns = data.num_columns()?;
        let mut data = match data {
            Array::Float(data) => data,
            Array::Int(data) => data.mapv(|v| v as Float),
            _ => return Err("data must be numeric".into())
        };

        let sensitivity = take_argument(&mut arguments, "sensitivity")?.array()?.float()?;

        let usages = spread_privacy_usage(&self.privacy_usage, num_columns)?;

        let epsilon = usages.iter().map(get_epsilon).collect::<Result<Vec<f64>>>()?;
        let delta = usages.iter().map(get_delta).collect::<Result<Vec<f64>>>()?;

        data.gencolumns_mut().into_iter()
            .zip(sensitivity.gencolumns().into_iter())
            .zip(epsilon.into_iter().zip(delta.into_iter()))
            .try_for_each(|((mut data_column, sensitivity), (epsilon, delta))| data_column.iter_mut()
                .zip(sensitivity.iter())
<<<<<<< HEAD
                .zip(epsilon.iter().zip(delta.iter()))
                .map(|((v, sens), (eps, del))| {
                    *v += utilities::mechanisms::analytic_gaussian_mechanism(&eps, &del, &sens)?;
                    Ok(())
                }).collect::<Result<()>>())
            .collect::<Result<()>>()?;
=======
                .try_for_each(|(v, sens)| {
                    *v += utilities::mechanisms::gaussian_mechanism(
                        epsilon, delta, *sens as f64, enforce_constant_time)? as Float;
                    Ok::<_, Error>(())
                }))?;
>>>>>>> 3fd04b39

        Ok(ReleaseNode {
            value: data.into(),
            privacy_usages: Some(usages),
            public: true,
        })
    }
}

impl Evaluable for proto::SimpleGeometricMechanism {
    fn evaluate(&self, privacy_definition: &Option<proto::PrivacyDefinition>, mut arguments: NodeArguments) -> Result<ReleaseNode> {

        let enforce_constant_time = privacy_definition.as_ref()
            .map(|v| v.protect_elapsed_time).unwrap_or(false);

        let data = take_argument(&mut arguments, "data")?.array()?;
        let num_columns = data.num_columns()?;
        let mut data = data.int()?.to_owned();

        let sensitivity = take_argument(&mut arguments, "sensitivity")?.array()?.float()?;

        let usages = spread_privacy_usage(&self.privacy_usage, num_columns)?;
        let epsilon = usages.iter().map(get_epsilon).collect::<Result<Vec<f64>>>()?;

        let lower = broadcast_ndarray(
            take_argument(&mut arguments, "lower")?.array()?.int()?, data.shape())?;

        let upper = broadcast_ndarray(
            take_argument(&mut arguments, "upper")?.array()?.int()?, data.shape())?;

        data.gencolumns_mut().into_iter()
            .zip(sensitivity.gencolumns().into_iter().zip(epsilon.into_iter()))
            .zip(lower.gencolumns().into_iter().zip(upper.gencolumns().into_iter()))
            .try_for_each(|((mut data_column, (sensitivity, epsilon)), (lower, upper))| data_column.iter_mut()
                .zip(sensitivity.iter())
                .zip(lower.iter().zip(upper.iter()))
                .try_for_each(|((v, sens), (c_min, c_max))| {
                    *v += utilities::mechanisms::simple_geometric_mechanism(
                        epsilon, *sens as f64,
                        *c_min as i64, *c_max as i64,
                        enforce_constant_time)? as Integer;
                    Ok::<_, Error>(())
                }))?;

        Ok(ReleaseNode {
            value: data.into(),
            privacy_usages: Some(usages),
            public: true,
        })
    }
}

impl Evaluable for proto::ExponentialMechanism {
    fn evaluate(&self, privacy_definition: &Option<proto::PrivacyDefinition>, mut arguments: NodeArguments) -> Result<ReleaseNode> {

        let enforce_constant_time = privacy_definition.as_ref()
            .map(|v| v.protect_elapsed_time).unwrap_or(false);

        let candidates = take_argument(&mut arguments, "candidates")?.jagged()?;

        let sensitivity = take_argument(&mut arguments, "sensitivity")?.array()?.float()?
            .iter().cloned().collect::<Vec<Float>>();

        let usages = spread_privacy_usage(&self.privacy_usage, sensitivity.len())?;
        let epsilon = usages.iter().map(get_epsilon).collect::<Result<Vec<f64>>>()?;

        let utilities = take_argument(&mut arguments, "utilities")?.jagged()?.float()?;

        let value = match candidates {
            Jagged::Float(candidates) => {
                let release_vec = candidates.iter().zip(utilities)
                    .zip(sensitivity.iter().zip(epsilon.iter()))
                    .map(|((cands, utils), (sens, eps))|
                        exponential_mechanism(
                            *eps, *sens as f64, cands,
                            utils.into_iter().map(|v| v as f64).collect(),
                            enforce_constant_time))
                    .collect::<Result<Vec<Float>>>()?;

                let mut release_array = arr1(&release_vec).into_dyn();
                release_array.insert_axis_inplace(Axis(0));

                Value::from(release_array)
            },
            Jagged::Int(candidates) => {
                let release_vec = candidates.iter().zip(utilities)
                    .zip(sensitivity.iter().zip(epsilon.iter()))
                    .map(|((cands, utils), (sens, eps))|
                        exponential_mechanism(
                            *eps, *sens as f64, cands,
                            utils.into_iter().map(|v| v as f64).collect(),
                            enforce_constant_time))
                    .collect::<Result<Vec<Integer>>>()?;

                let mut release_array = arr1(&release_vec).into_dyn();
                release_array.insert_axis_inplace(Axis(0));

                Value::from(release_array)
            },
            Jagged::Str(candidates) => {
                let release_vec = candidates.iter().zip(utilities)
                    .zip(sensitivity.iter().zip(epsilon.iter()))
                    .map(|((cands, utils), (sens, eps))|
                        exponential_mechanism(
                            *eps, *sens as f64, cands,
                            utils.into_iter().map(|v| v as f64).collect(),
                            enforce_constant_time))
                    .collect::<Result<Vec<String>>>()?;

                let mut release_array = arr1(&release_vec).into_dyn();
                release_array.insert_axis_inplace(Axis(0));

                Value::from(release_array)
            },
            Jagged::Bool(candidates) => {
                let release_vec = candidates.iter().zip(utilities)
                    .zip(sensitivity.iter().zip(epsilon.iter()))
                    .map(|((cands, utils), (sens, eps))|
                        exponential_mechanism(
                            *eps, *sens as f64, cands,
                            utils.into_iter().map(|v| v as f64).collect(),
                            enforce_constant_time))
                    .collect::<Result<Vec<bool>>>()?;

                let mut release_array = arr1(&release_vec).into_dyn();
                release_array.insert_axis_inplace(Axis(0));

                Value::from(release_array)
            }
        };

        Ok(ReleaseNode {
            value,
            privacy_usages: Some(usages),
            public: true,
        })
    }
}<|MERGE_RESOLUTION|>--- conflicted
+++ resolved
@@ -82,20 +82,11 @@
             .zip(epsilon.into_iter().zip(delta.into_iter()))
             .try_for_each(|((mut data_column, sensitivity), (epsilon, delta))| data_column.iter_mut()
                 .zip(sensitivity.iter())
-<<<<<<< HEAD
-                .zip(epsilon.iter().zip(delta.iter()))
-                .map(|((v, sens), (eps, del))| {
-                    *v += utilities::mechanisms::analytic_gaussian_mechanism(&eps, &del, &sens)?;
-                    Ok(())
-                }).collect::<Result<()>>())
-            .collect::<Result<()>>()?;
-=======
                 .try_for_each(|(v, sens)| {
-                    *v += utilities::mechanisms::gaussian_mechanism(
+                    *v += utilities::mechanisms::analytic_gaussian_mechanism(
                         epsilon, delta, *sens as f64, enforce_constant_time)? as Float;
                     Ok::<_, Error>(())
                 }))?;
->>>>>>> 3fd04b39
 
         Ok(ReleaseNode {
             value: data.into(),
